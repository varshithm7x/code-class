generator client {
  provider        = "prisma-client-js"
  previewFeatures = ["jsonProtocol"]
  binaryTargets   = ["native", "windows", "debian-openssl-1.1.x", "debian-openssl-3.0.x"]
}

datasource db {
  provider  = "postgresql"
  url       = env("DATABASE_URL")
  directUrl = env("DIRECT_URL")
}

model User {
<<<<<<< HEAD
  id                 String           @id @default(cuid())
  email              String           @unique
  name               String
  password           String
  role               Role             @default(STUDENT)
  classes            UsersOnClasses[]
  submissions        Submission[]
  createdAt          DateTime         @default(now())
  updatedAt          DateTime         @updatedAt
  hackerrankUsername String?
  hackerrankCookie     String?          // Session cookie for authenticated API calls
  hackerrankCookieStatus String        @default("NOT_LINKED") // LINKED, EXPIRED, NOT_LINKED
  gfgUsername        String?
  leetcodeUsername   String?
  leetcodeCookie     String?          // Encrypted session cookie for authenticated API calls
  leetcodeCookieStatus String        @default("NOT_LINKED") // LINKED, EXPIRED, NOT_LINKED
  leetcodeTotalSolved  Int?           // Cached total problems solved
  leetcodeEasySolved   Int?           // Cached easy problems solved
  leetcodeMediumSolved Int?           // Cached medium problems solved
  leetcodeHardSolved   Int?           // Cached hard problems solved
  taughtClasses      Class[]
  announcements      Announcement[]
  studentAssignmentInfos StudentAssignmentInfo[]
  
  // Judge0 API Key Management
  judge0ApiKey       String?          // Encrypted RapidAPI key
  judge0KeyStatus    String           @default("NOT_PROVIDED") // ACTIVE, EXHAUSTED, INVALID, NOT_PROVIDED
  judge0QuotaUsed    Int              @default(0) // Daily usage counter
  judge0LastReset    DateTime?        // Last quota reset timestamp
  
  // Gemini API Key Management (Teachers only)
  geminiApiKey       String?          // Encrypted Gemini API key
  geminiKeyStatus    String           @default("NOT_PROVIDED") // ACTIVE, INVALID, NOT_PROVIDED
  
  // Test-related relationships
  testSessions       TestSession[]
  judge0Keys         Judge0KeyPool[]
=======
  id                     String           @id @default(cuid())
  email                  String           @unique
  name                   String
  password               String
  role                   Role             @default(STUDENT)
  createdAt              DateTime         @default(now())
  updatedAt              DateTime         @updatedAt
  hackerrankUsername     String?
  hackerrankCookie       String?          // Session cookie for authenticated API calls
  hackerrankCookieStatus String           @default("NOT_LINKED") // LINKED, EXPIRED, NOT_LINKED
  gfgUsername            String?
  leetcodeUsername       String?
  leetcodeCookie         String?          // Encrypted session cookie for authenticated API calls
  leetcodeCookieStatus   String           @default("NOT_LINKED") // LINKED, EXPIRED, NOT_LINKED
  leetcodeTotalSolved    Int?           // Cached total problems solved
  leetcodeEasySolved     Int?           // Cached easy problems solved
  leetcodeMediumSolved   Int?           // Cached medium problems solved
  leetcodeHardSolved     Int?           // Cached hard problems solved
  judge0ApiKey           String?          // Encrypted RapidAPI key
  judge0KeyStatus        String           @default("NOT_PROVIDED") // ACTIVE, EXHAUSTED, INVALID, NOT_PROVIDED
  judge0QuotaUsed        Int              @default(0) // Daily usage counter
  judge0LastReset        DateTime?        // Last quota reset timestamp
  geminiApiKey           String?          // Encrypted Gemini API key
  geminiKeyStatus        String           @default("NOT_PROVIDED") // ACTIVE, INVALID, NOT_PROVIDED
  announcements          Announcement[]
  taughtClasses          Class[]
  judge0Keys             Judge0KeyPool?   // Fixed: Single relation to match actual database
  submissions            Submission[]
  testSessions           TestSession[]
  classes                UsersOnClasses[]
>>>>>>> 697943e4
}

model Class {
  id            String           @id @default(cuid())
  name          String
  joinCode      String           @unique
  teacherId     String
  createdAt     DateTime         @default(now())
  updatedAt     DateTime         @updatedAt
  announcements Announcement[]
  assignments   Assignment[]
  teacher       User             @relation(fields: [teacherId], references: [id])
  codingTests   CodingTest[]
  students      UsersOnClasses[]
}

model UsersOnClasses {
  userId     String
  classId    String
  assignedAt DateTime @default(now())
  class      Class    @relation(fields: [classId], references: [id])
  user       User     @relation(fields: [userId], references: [id])

  @@id([userId, classId])
}

model Assignment {
<<<<<<< HEAD
  id          String    @id @default(cuid())
  class       Class     @relation(fields: [classId], references: [id])
  classId     String
  title       String
  description String?
  assignDate  DateTime
  dueDate     DateTime
  problems    Problem[]
  lastSubmissionCheck DateTime? // When submissions were last checked
  studentAssignmentInfos StudentAssignmentInfo[]
  createdAt   DateTime  @default(now())
  updatedAt   DateTime  @updatedAt
=======
  id                  String    @id @default(cuid())
  classId             String
  title               String
  description         String?
  assignDate          DateTime
  dueDate             DateTime
  lastSubmissionCheck DateTime?
  createdAt           DateTime  @default(now())
  updatedAt           DateTime  @updatedAt
  class               Class     @relation(fields: [classId], references: [id])
  problems            Problem[]
>>>>>>> 697943e4
}

model Problem {
  id           String       @id @default(cuid())
  assignmentId String
  title        String
  url          String
  platform     String
  difficulty   String?
  createdAt    DateTime     @default(now())
  updatedAt    DateTime     @updatedAt
  assignment   Assignment   @relation(fields: [assignmentId], references: [id])
  submissions  Submission[]
}

model Submission {
  id             String    @id @default(cuid())
  userId         String
  problemId      String
  completed      Boolean   @default(false)
  manuallyMarked Boolean   @default(false)
  submissionTime DateTime?
  createdAt      DateTime  @default(now())
  updatedAt      DateTime  @updatedAt
  problem        Problem   @relation(fields: [problemId], references: [id])
  user           User      @relation(fields: [userId], references: [id])
}

model Announcement {
  id        String   @id @default(cuid())
  content   String
  classId   String
  authorId  String
  createdAt DateTime @default(now())
  updatedAt DateTime @updatedAt
  author    User     @relation(fields: [authorId], references: [id], onDelete: Cascade)
  class     Class    @relation(fields: [classId], references: [id], onDelete: Cascade)
}

model CodingTest {
  id               String        @id @default(cuid())
  classId          String
  title            String
  description      String?
  duration         Int
  startTime        DateTime
  endTime          DateTime
  isActive         Boolean       @default(false)
  allowedLanguages Json
  createdAt        DateTime      @default(now())
  updatedAt        DateTime      @updatedAt
  class            Class         @relation(fields: [classId], references: [id], onDelete: Cascade)
  problems         TestProblem[]
  sessions         TestSession[]
}

model TestProblem {
  id          String           @id @default(cuid())
  testId      String
  title       String
  description String
  constraints String?
  examples    Json
  testCases   Json
  difficulty  String
  timeLimit   Int
  memoryLimit Int
  order       Int
  createdAt   DateTime         @default(now())
  updatedAt   DateTime         @updatedAt
  test        CodingTest       @relation(fields: [testId], references: [id], onDelete: Cascade)
  submissions TestSubmission[]
}

model TestSession {
  id                  String           @id @default(cuid())
  testId              String
  userId              String
  startedAt           DateTime         @default(now())
  endedAt             DateTime?
  status              TestStatus       @default(IN_PROGRESS)
  penaltyCount        Int              @default(0)
  lastActivity        DateTime         @default(now())
  currentProblemIndex Int              @default(0)
  createdAt           DateTime         @default(now())
  updatedAt           DateTime         @updatedAt
  penalties           TestPenalty[]
  test                CodingTest       @relation(fields: [testId], references: [id], onDelete: Cascade)
  user                User             @relation(fields: [userId], references: [id], onDelete: Cascade)
  submissions         TestSubmission[]

  @@unique([testId, userId])
}

model TestSubmission {
  id            String           @id @default(cuid())
  sessionId     String
  problemId     String
  code          String
  language      String
  status        SubmissionStatus @default(PENDING)
  score         Int?
  executionTime Int?
  memoryUsed    Int?
  judgeOutput   Json?
  judgeToken    String?
  createdAt     DateTime         @default(now())
  updatedAt     DateTime         @updatedAt
  problem       TestProblem      @relation(fields: [problemId], references: [id], onDelete: Cascade)
  session       TestSession      @relation(fields: [sessionId], references: [id], onDelete: Cascade)
}

model TestPenalty {
  id          String      @id @default(cuid())
  sessionId   String
  type        PenaltyType
  description String
  timestamp   DateTime    @default(now())
  createdAt   DateTime    @default(now())
  session     TestSession @relation(fields: [sessionId], references: [id], onDelete: Cascade)
}

model Judge0KeyPool {
  id           String    @id @default(cuid())
  userId       String    @unique
  encryptedKey String
  status       String    @default("ACTIVE")
  dailyUsage   Int       @default(0)
  dailyLimit   Int       @default(50)
  lastUsed     DateTime?
  lastReset    DateTime  @default(now())
  createdAt    DateTime  @default(now())
  updatedAt    DateTime  @updatedAt
  user         User      @relation(fields: [userId], references: [id], onDelete: Cascade)
}

model StudentAssignmentInfo {
  id            String     @id @default(cuid())
  user          User       @relation(fields: [userId], references: [id])
  userId        String
  assignment    Assignment @relation(fields: [assignmentId], references: [id])
  assignmentId  String
  lastCheckedAt DateTime
  createdAt     DateTime   @default(now())
  updatedAt     DateTime   @updatedAt

  @@unique([userId, assignmentId])
}

enum Role {
  STUDENT
  TEACHER
}

enum TestStatus {
  NOT_STARTED
  IN_PROGRESS
  COMPLETED
  TERMINATED
  ABANDONED
}

enum SubmissionStatus {
  PENDING
  JUDGING
  ACCEPTED
  WRONG_ANSWER
  TIME_LIMIT_EXCEEDED
  MEMORY_LIMIT_EXCEEDED
  RUNTIME_ERROR
  COMPILATION_ERROR
  SYSTEM_ERROR
}

enum PenaltyType {
  TAB_SWITCH
  FULLSCREEN_EXIT
  VISIBILITY_CHANGE
  COPY_ATTEMPT
  PASTE_ATTEMPT
  FOCUS_LOST
  SUSPICIOUS_ACTIVITY
}<|MERGE_RESOLUTION|>--- conflicted
+++ resolved
@@ -11,7 +11,36 @@
 }
 
 model User {
-<<<<<<< HEAD
+  id                     String           @id @default(cuid())
+  email                  String           @unique
+  name                   String
+  password               String
+  role                   Role             @default(STUDENT)
+  createdAt              DateTime         @default(now())
+  updatedAt              DateTime         @updatedAt
+  hackerrankUsername     String?
+  hackerrankCookie       String?          // Session cookie for authenticated API calls
+  hackerrankCookieStatus String           @default("NOT_LINKED") // LINKED, EXPIRED, NOT_LINKED
+  gfgUsername            String?
+  leetcodeUsername       String?
+  leetcodeCookie         String?          // Encrypted session cookie for authenticated API calls
+  leetcodeCookieStatus   String           @default("NOT_LINKED") // LINKED, EXPIRED, NOT_LINKED
+  leetcodeTotalSolved    Int?           // Cached total problems solved
+  leetcodeEasySolved     Int?           // Cached easy problems solved
+  leetcodeMediumSolved   Int?           // Cached medium problems solved
+  leetcodeHardSolved     Int?           // Cached hard problems solved
+  judge0ApiKey           String?          // Encrypted RapidAPI key
+  judge0KeyStatus        String           @default("NOT_PROVIDED") // ACTIVE, EXHAUSTED, INVALID, NOT_PROVIDED
+  judge0QuotaUsed        Int              @default(0) // Daily usage counter
+  judge0LastReset        DateTime?        // Last quota reset timestamp
+  geminiApiKey           String?          // Encrypted Gemini API key
+  geminiKeyStatus        String           @default("NOT_PROVIDED") // ACTIVE, INVALID, NOT_PROVIDED
+  announcements          Announcement[]
+  taughtClasses          Class[]
+  judge0Keys             Judge0KeyPool?   // Fixed: Single relation to match actual database
+  submissions            Submission[]
+  testSessions           TestSession[]
+  classes                UsersOnClasses[]
   id                 String           @id @default(cuid())
   email              String           @unique
   name               String
@@ -49,38 +78,6 @@
   // Test-related relationships
   testSessions       TestSession[]
   judge0Keys         Judge0KeyPool[]
-=======
-  id                     String           @id @default(cuid())
-  email                  String           @unique
-  name                   String
-  password               String
-  role                   Role             @default(STUDENT)
-  createdAt              DateTime         @default(now())
-  updatedAt              DateTime         @updatedAt
-  hackerrankUsername     String?
-  hackerrankCookie       String?          // Session cookie for authenticated API calls
-  hackerrankCookieStatus String           @default("NOT_LINKED") // LINKED, EXPIRED, NOT_LINKED
-  gfgUsername            String?
-  leetcodeUsername       String?
-  leetcodeCookie         String?          // Encrypted session cookie for authenticated API calls
-  leetcodeCookieStatus   String           @default("NOT_LINKED") // LINKED, EXPIRED, NOT_LINKED
-  leetcodeTotalSolved    Int?           // Cached total problems solved
-  leetcodeEasySolved     Int?           // Cached easy problems solved
-  leetcodeMediumSolved   Int?           // Cached medium problems solved
-  leetcodeHardSolved     Int?           // Cached hard problems solved
-  judge0ApiKey           String?          // Encrypted RapidAPI key
-  judge0KeyStatus        String           @default("NOT_PROVIDED") // ACTIVE, EXHAUSTED, INVALID, NOT_PROVIDED
-  judge0QuotaUsed        Int              @default(0) // Daily usage counter
-  judge0LastReset        DateTime?        // Last quota reset timestamp
-  geminiApiKey           String?          // Encrypted Gemini API key
-  geminiKeyStatus        String           @default("NOT_PROVIDED") // ACTIVE, INVALID, NOT_PROVIDED
-  announcements          Announcement[]
-  taughtClasses          Class[]
-  judge0Keys             Judge0KeyPool?   // Fixed: Single relation to match actual database
-  submissions            Submission[]
-  testSessions           TestSession[]
-  classes                UsersOnClasses[]
->>>>>>> 697943e4
 }
 
 model Class {
@@ -108,7 +105,17 @@
 }
 
 model Assignment {
-<<<<<<< HEAD
+  id                  String    @id @default(cuid())
+  classId             String
+  title               String
+  description         String?
+  assignDate          DateTime
+  dueDate             DateTime
+  lastSubmissionCheck DateTime?
+  createdAt           DateTime  @default(now())
+  updatedAt           DateTime  @updatedAt
+  class               Class     @relation(fields: [classId], references: [id])
+  problems            Problem[]
   id          String    @id @default(cuid())
   class       Class     @relation(fields: [classId], references: [id])
   classId     String
@@ -121,19 +128,6 @@
   studentAssignmentInfos StudentAssignmentInfo[]
   createdAt   DateTime  @default(now())
   updatedAt   DateTime  @updatedAt
-=======
-  id                  String    @id @default(cuid())
-  classId             String
-  title               String
-  description         String?
-  assignDate          DateTime
-  dueDate             DateTime
-  lastSubmissionCheck DateTime?
-  createdAt           DateTime  @default(now())
-  updatedAt           DateTime  @updatedAt
-  class               Class     @relation(fields: [classId], references: [id])
-  problems            Problem[]
->>>>>>> 697943e4
 }
 
 model Problem {
