--- conflicted
+++ resolved
@@ -40,14 +40,9 @@
   ],
   credentials: true,
   methods: ['GET', 'POST', 'PUT', 'PATCH', 'DELETE', 'OPTIONS'],
-<<<<<<< HEAD
-  allowedHeaders: ['Content-Type', 'Authorization', 'X-Requested-With', 'Accept'],
+  allowedHeaders: ['Content-Type', 'Authorization', 'Accept', 'Origin', 'X-Requested-With'],
   preflightContinue: false,
-  optionsSuccessStatus: 204
-=======
-  allowedHeaders: ['Content-Type', 'Authorization', 'Accept', 'Origin', 'X-Requested-With'],
-  optionsSuccessStatus: 200, // some legacy browsers (IE11, various SmartTVs) choke on 204
->>>>>>> f4abf38b
+  optionsSuccessStatus: 200 // some legacy browsers (IE11, various SmartTVs) choke on 204
 };
 
 console.log('CORS Origins:', corsOptions.origin);
